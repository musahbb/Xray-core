package inbound

import (
	"bytes"
	"context"
	gotls "crypto/tls"
	"encoding/base64"
	"io"
	"reflect"
	"strconv"
	"strings"
	"time"
	"unsafe"

<<<<<<< HEAD
	app_dispatcher "github.com/xtls/xray-core/app/dispatcher"
=======
>>>>>>> 9ebd6ada
	"github.com/xtls/xray-core/app/reverse"
	"github.com/xtls/xray-core/common"
	"github.com/xtls/xray-core/common/buf"
	"github.com/xtls/xray-core/common/errors"
	"github.com/xtls/xray-core/common/log"
	"github.com/xtls/xray-core/common/mux"
	"github.com/xtls/xray-core/common/net"
	"github.com/xtls/xray-core/common/protocol"
	"github.com/xtls/xray-core/common/retry"
	"github.com/xtls/xray-core/common/serial"
	"github.com/xtls/xray-core/common/session"
	"github.com/xtls/xray-core/common/signal"
	"github.com/xtls/xray-core/common/task"
	"github.com/xtls/xray-core/core"
	"github.com/xtls/xray-core/features/dns"
	feature_inbound "github.com/xtls/xray-core/features/inbound"
	"github.com/xtls/xray-core/features/outbound"
	"github.com/xtls/xray-core/features/policy"
	"github.com/xtls/xray-core/features/routing"
	"github.com/xtls/xray-core/proxy"
	"github.com/xtls/xray-core/proxy/vless"
	"github.com/xtls/xray-core/proxy/vless/encoding"
	"github.com/xtls/xray-core/proxy/vless/encryption"
	"github.com/xtls/xray-core/transport"
	"github.com/xtls/xray-core/transport/internet/reality"
	"github.com/xtls/xray-core/transport/internet/stat"
	"github.com/xtls/xray-core/transport/internet/tls"
)

func init() {
	common.Must(common.RegisterConfig((*Config)(nil), func(ctx context.Context, config interface{}) (interface{}, error) {
		var dc dns.Client
		if err := core.RequireFeatures(ctx, func(d dns.Client) error {
			dc = d
			return nil
		}); err != nil {
			return nil, err
		}

		c := config.(*Config)

		validator := new(vless.MemoryValidator)
		for _, user := range c.Clients {
			u, err := user.ToMemoryUser()
			if err != nil {
				return nil, errors.New("failed to get VLESS user").Base(err).AtError()
			}
			if err := validator.Add(u); err != nil {
				return nil, errors.New("failed to initiate user").Base(err).AtError()
			}
		}

		return New(ctx, c, dc, validator)
	}))
}

// Handler is an inbound connection handler that handles messages in VLess protocol.
type Handler struct {
	inboundHandlerManager  feature_inbound.Manager
	policyManager          policy.Manager
	validator              vless.Validator
	decryption             *encryption.ServerInstance
	outboundHandlerManager outbound.Manager
<<<<<<< HEAD
=======
	wrapLink               func(ctx context.Context, link *transport.Link) *transport.Link
>>>>>>> 9ebd6ada
	ctx                    context.Context
	fallbacks              map[string]map[string]map[string]*Fallback // or nil
	// regexps               map[string]*regexp.Regexp       // or nil
}

// New creates a new VLess inbound handler.
func New(ctx context.Context, config *Config, dc dns.Client, validator vless.Validator) (*Handler, error) {
	v := core.MustFromContext(ctx)
	var wrapLinkFunc func(ctx context.Context, link *transport.Link) *transport.Link
	if dispatcher, ok := v.GetFeature(routing.DispatcherType()).(routing.WrapLinkDispatcher); ok {
		wrapLinkFunc = dispatcher.WrapLink
	}
	handler := &Handler{
		inboundHandlerManager:  v.GetFeature(feature_inbound.ManagerType()).(feature_inbound.Manager),
		policyManager:          v.GetFeature(policy.ManagerType()).(policy.Manager),
		validator:              validator,
		outboundHandlerManager: v.GetFeature(outbound.ManagerType()).(outbound.Manager),
<<<<<<< HEAD
=======
		wrapLink:               wrapLinkFunc,
>>>>>>> 9ebd6ada
		ctx:                    ctx,
	}

	if config.Decryption != "" && config.Decryption != "none" {
		s := strings.Split(config.Decryption, ".")
		var nfsSKeysBytes [][]byte
		for _, r := range s {
			b, _ := base64.RawURLEncoding.DecodeString(r)
			nfsSKeysBytes = append(nfsSKeysBytes, b)
		}
		handler.decryption = &encryption.ServerInstance{}
		if err := handler.decryption.Init(nfsSKeysBytes, config.XorMode, config.SecondsFrom, config.SecondsTo, config.Padding); err != nil {
			return nil, errors.New("failed to use decryption").Base(err).AtError()
		}
	}

	if config.Fallbacks != nil {
		handler.fallbacks = make(map[string]map[string]map[string]*Fallback)
		// handler.regexps = make(map[string]*regexp.Regexp)
		for _, fb := range config.Fallbacks {
			if handler.fallbacks[fb.Name] == nil {
				handler.fallbacks[fb.Name] = make(map[string]map[string]*Fallback)
			}
			if handler.fallbacks[fb.Name][fb.Alpn] == nil {
				handler.fallbacks[fb.Name][fb.Alpn] = make(map[string]*Fallback)
			}
			handler.fallbacks[fb.Name][fb.Alpn][fb.Path] = fb
			/*
				if fb.Path != "" {
					if r, err := regexp.Compile(fb.Path); err != nil {
						return nil, errors.New("invalid path regexp").Base(err).AtError()
					} else {
						handler.regexps[fb.Path] = r
					}
				}
			*/
		}
		if handler.fallbacks[""] != nil {
			for name, apfb := range handler.fallbacks {
				if name != "" {
					for alpn := range handler.fallbacks[""] {
						if apfb[alpn] == nil {
							apfb[alpn] = make(map[string]*Fallback)
						}
					}
				}
			}
		}
		for _, apfb := range handler.fallbacks {
			if apfb[""] != nil {
				for alpn, pfb := range apfb {
					if alpn != "" { // && alpn != "h2" {
						for path, fb := range apfb[""] {
							if pfb[path] == nil {
								pfb[path] = fb
							}
						}
					}
				}
			}
		}
		if handler.fallbacks[""] != nil {
			for name, apfb := range handler.fallbacks {
				if name != "" {
					for alpn, pfb := range handler.fallbacks[""] {
						for path, fb := range pfb {
							if apfb[alpn][path] == nil {
								apfb[alpn][path] = fb
							}
						}
					}
				}
			}
		}
	}

	return handler, nil
}

func isMuxAndNotXUDP(request *protocol.RequestHeader, first *buf.Buffer) bool {
	if request.Command != protocol.RequestCommandMux {
		return false
	}
	if first.Len() < 7 {
		return true
	}
	firstBytes := first.Bytes()
	return !(firstBytes[2] == 0 && // ID high
		firstBytes[3] == 0 && // ID low
		firstBytes[6] == 2) // Network type: UDP
}

func (h *Handler) GetReverse(a *vless.MemoryAccount) (*Reverse, error) {
	u := h.validator.Get(a.ID.UUID())
	if u == nil {
		return nil, errors.New("reverse: user " + a.ID.String() + " doesn't exist anymore")
	}
	a = u.Account.(*vless.MemoryAccount)
	if a.Reverse == nil || a.Reverse.Tag == "" {
		return nil, errors.New("reverse: user " + a.ID.String() + " is not allowed to create reverse proxy")
	}
	r := h.outboundHandlerManager.GetHandler(a.Reverse.Tag)
	if r == nil {
		picker, _ := reverse.NewStaticMuxPicker()
		r = &Reverse{tag: a.Reverse.Tag, picker: picker, client: &mux.ClientManager{Picker: picker}}
		for len(h.outboundHandlerManager.ListHandlers(h.ctx)) == 0 {
			time.Sleep(time.Second) // prevents this outbound from becoming the default outbound
		}
		if err := h.outboundHandlerManager.AddHandler(h.ctx, r); err != nil {
			return nil, err
		}
	}
	if r, ok := r.(*Reverse); ok {
		return r, nil
	}
	return nil, errors.New("reverse: outbound " + a.Reverse.Tag + " is not type Reverse")
}

func (h *Handler) RemoveReverse(u *protocol.MemoryUser) {
	if u != nil {
		a := u.Account.(*vless.MemoryAccount)
		if a.Reverse != nil && a.Reverse.Tag != "" {
			h.outboundHandlerManager.RemoveHandler(h.ctx, a.Reverse.Tag)
		}
	}
}

// Close implements common.Closable.Close().
func (h *Handler) Close() error {
	if h.decryption != nil {
		h.decryption.Close()
	}
	for _, u := range h.validator.GetAll() {
		h.RemoveReverse(u)
	}
	return errors.Combine(common.Close(h.validator))
}

// AddUser implements proxy.UserManager.AddUser().
func (h *Handler) AddUser(ctx context.Context, u *protocol.MemoryUser) error {
	return h.validator.Add(u)
}

// RemoveUser implements proxy.UserManager.RemoveUser().
func (h *Handler) RemoveUser(ctx context.Context, e string) error {
	h.RemoveReverse(h.validator.GetByEmail(e))
	return h.validator.Del(e)
}

// GetUser implements proxy.UserManager.GetUser().
func (h *Handler) GetUser(ctx context.Context, email string) *protocol.MemoryUser {
	return h.validator.GetByEmail(email)
}

// GetUsers implements proxy.UserManager.GetUsers().
func (h *Handler) GetUsers(ctx context.Context) []*protocol.MemoryUser {
	return h.validator.GetAll()
}

// GetUsersCount implements proxy.UserManager.GetUsersCount().
func (h *Handler) GetUsersCount(context.Context) int64 {
	return h.validator.GetCount()
}

// Network implements proxy.Inbound.Network().
func (*Handler) Network() []net.Network {
	return []net.Network{net.Network_TCP, net.Network_UNIX}
}

// Process implements proxy.Inbound.Process().
func (h *Handler) Process(ctx context.Context, network net.Network, connection stat.Connection, dispatcher routing.Dispatcher) error {
	iConn := connection
	if statConn, ok := iConn.(*stat.CounterConnection); ok {
		iConn = statConn.Connection
	}

	if h.decryption != nil {
		var err error
		if connection, err = h.decryption.Handshake(connection, nil); err != nil {
			return errors.New("ML-KEM-768 handshake failed").Base(err).AtInfo()
		}
	}

	sessionPolicy := h.policyManager.ForLevel(0)
	if err := connection.SetReadDeadline(time.Now().Add(sessionPolicy.Timeouts.Handshake)); err != nil {
		return errors.New("unable to set read deadline").Base(err).AtWarning()
	}

	first := buf.FromBytes(make([]byte, buf.Size))
	first.Clear()
	firstLen, errR := first.ReadFrom(connection)
	if errR != nil {
		return errR
	}
	errors.LogInfo(ctx, "firstLen = ", firstLen)

	reader := &buf.BufferedReader{
		Reader: buf.NewReader(connection),
		Buffer: buf.MultiBuffer{first},
	}

	var userSentID []byte // not MemoryAccount.ID
	var request *protocol.RequestHeader
	var requestAddons *encoding.Addons
	var err error

	napfb := h.fallbacks
	isfb := napfb != nil

	if isfb && firstLen < 18 {
		err = errors.New("fallback directly")
	} else {
		userSentID, request, requestAddons, isfb, err = encoding.DecodeRequestHeader(isfb, first, reader, h.validator)
	}

	if err != nil {
		if isfb {
			if err := connection.SetReadDeadline(time.Time{}); err != nil {
				errors.LogWarningInner(ctx, err, "unable to set back read deadline")
			}
			errors.LogInfoInner(ctx, err, "fallback starts")

			name := ""
			alpn := ""
			if tlsConn, ok := iConn.(*tls.Conn); ok {
				cs := tlsConn.ConnectionState()
				name = cs.ServerName
				alpn = cs.NegotiatedProtocol
				errors.LogInfo(ctx, "realName = "+name)
				errors.LogInfo(ctx, "realAlpn = "+alpn)
			} else if realityConn, ok := iConn.(*reality.Conn); ok {
				cs := realityConn.ConnectionState()
				name = cs.ServerName
				alpn = cs.NegotiatedProtocol
				errors.LogInfo(ctx, "realName = "+name)
				errors.LogInfo(ctx, "realAlpn = "+alpn)
			}
			name = strings.ToLower(name)
			alpn = strings.ToLower(alpn)

			if len(napfb) > 1 || napfb[""] == nil {
				if name != "" && napfb[name] == nil {
					match := ""
					for n := range napfb {
						if n != "" && strings.Contains(name, n) && len(n) > len(match) {
							match = n
						}
					}
					name = match
				}
			}

			if napfb[name] == nil {
				name = ""
			}
			apfb := napfb[name]
			if apfb == nil {
				return errors.New(`failed to find the default "name" config`).AtWarning()
			}

			if apfb[alpn] == nil {
				alpn = ""
			}
			pfb := apfb[alpn]
			if pfb == nil {
				return errors.New(`failed to find the default "alpn" config`).AtWarning()
			}

			path := ""
			if len(pfb) > 1 || pfb[""] == nil {
				/*
					if lines := bytes.Split(firstBytes, []byte{'\r', '\n'}); len(lines) > 1 {
						if s := bytes.Split(lines[0], []byte{' '}); len(s) == 3 {
							if len(s[0]) < 8 && len(s[1]) > 0 && len(s[2]) == 8 {
								errors.New("realPath = " + string(s[1])).AtInfo().WriteToLog(sid)
								for _, fb := range pfb {
									if fb.Path != "" && h.regexps[fb.Path].Match(s[1]) {
										path = fb.Path
										break
									}
								}
							}
						}
					}
				*/
				if firstLen >= 18 && first.Byte(4) != '*' { // not h2c
					firstBytes := first.Bytes()
					for i := 4; i <= 8; i++ { // 5 -> 9
						if firstBytes[i] == '/' && firstBytes[i-1] == ' ' {
							search := len(firstBytes)
							if search > 64 {
								search = 64 // up to about 60
							}
							for j := i + 1; j < search; j++ {
								k := firstBytes[j]
								if k == '\r' || k == '\n' { // avoid logging \r or \n
									break
								}
								if k == '?' || k == ' ' {
									path = string(firstBytes[i:j])
									errors.LogInfo(ctx, "realPath = "+path)
									if pfb[path] == nil {
										path = ""
									}
									break
								}
							}
							break
						}
					}
				}
			}
			fb := pfb[path]
			if fb == nil {
				return errors.New(`failed to find the default "path" config`).AtWarning()
			}

			ctx, cancel := context.WithCancel(ctx)
			timer := signal.CancelAfterInactivity(ctx, cancel, sessionPolicy.Timeouts.ConnectionIdle)
			ctx = policy.ContextWithBufferPolicy(ctx, sessionPolicy.Buffer)

			var conn net.Conn
			if err := retry.ExponentialBackoff(5, 100).On(func() error {
				var dialer net.Dialer
				conn, err = dialer.DialContext(ctx, fb.Type, fb.Dest)
				if err != nil {
					return err
				}
				return nil
			}); err != nil {
				return errors.New("failed to dial to " + fb.Dest).Base(err).AtWarning()
			}
			defer conn.Close()

			serverReader := buf.NewReader(conn)
			serverWriter := buf.NewWriter(conn)

			postRequest := func() error {
				defer timer.SetTimeout(sessionPolicy.Timeouts.DownlinkOnly)
				if fb.Xver != 0 {
					ipType := 4
					remoteAddr, remotePort, err := net.SplitHostPort(connection.RemoteAddr().String())
					if err != nil {
						ipType = 0
					}
					localAddr, localPort, err := net.SplitHostPort(connection.LocalAddr().String())
					if err != nil {
						ipType = 0
					}
					if ipType == 4 {
						for i := 0; i < len(remoteAddr); i++ {
							if remoteAddr[i] == ':' {
								ipType = 6
								break
							}
						}
					}
					pro := buf.New()
					defer pro.Release()
					switch fb.Xver {
					case 1:
						if ipType == 0 {
							pro.Write([]byte("PROXY UNKNOWN\r\n"))
							break
						}
						if ipType == 4 {
							pro.Write([]byte("PROXY TCP4 " + remoteAddr + " " + localAddr + " " + remotePort + " " + localPort + "\r\n"))
						} else {
							pro.Write([]byte("PROXY TCP6 " + remoteAddr + " " + localAddr + " " + remotePort + " " + localPort + "\r\n"))
						}
					case 2:
						pro.Write([]byte("\x0D\x0A\x0D\x0A\x00\x0D\x0A\x51\x55\x49\x54\x0A")) // signature
						if ipType == 0 {
							pro.Write([]byte("\x20\x00\x00\x00")) // v2 + LOCAL + UNSPEC + UNSPEC + 0 bytes
							break
						}
						if ipType == 4 {
							pro.Write([]byte("\x21\x11\x00\x0C")) // v2 + PROXY + AF_INET + STREAM + 12 bytes
							pro.Write(net.ParseIP(remoteAddr).To4())
							pro.Write(net.ParseIP(localAddr).To4())
						} else {
							pro.Write([]byte("\x21\x21\x00\x24")) // v2 + PROXY + AF_INET6 + STREAM + 36 bytes
							pro.Write(net.ParseIP(remoteAddr).To16())
							pro.Write(net.ParseIP(localAddr).To16())
						}
						p1, _ := strconv.ParseUint(remotePort, 10, 16)
						p2, _ := strconv.ParseUint(localPort, 10, 16)
						pro.Write([]byte{byte(p1 >> 8), byte(p1), byte(p2 >> 8), byte(p2)})
					}
					if err := serverWriter.WriteMultiBuffer(buf.MultiBuffer{pro}); err != nil {
						return errors.New("failed to set PROXY protocol v", fb.Xver).Base(err).AtWarning()
					}
				}
				if err := buf.Copy(reader, serverWriter, buf.UpdateActivity(timer)); err != nil {
					return errors.New("failed to fallback request payload").Base(err).AtInfo()
				}
				return nil
			}

			writer := buf.NewWriter(connection)

			getResponse := func() error {
				defer timer.SetTimeout(sessionPolicy.Timeouts.UplinkOnly)
				if err := buf.Copy(serverReader, writer, buf.UpdateActivity(timer)); err != nil {
					return errors.New("failed to deliver response payload").Base(err).AtInfo()
				}
				return nil
			}

			if err := task.Run(ctx, task.OnSuccess(postRequest, task.Close(serverWriter)), task.OnSuccess(getResponse, task.Close(writer))); err != nil {
				common.Interrupt(serverReader)
				common.Interrupt(serverWriter)
				return errors.New("fallback ends").Base(err).AtInfo()
			}
			return nil
		}

		if errors.Cause(err) != io.EOF {
			log.Record(&log.AccessMessage{
				From:   connection.RemoteAddr(),
				To:     "",
				Status: log.AccessRejected,
				Reason: err,
			})
			err = errors.New("invalid request from ", connection.RemoteAddr()).Base(err).AtInfo()
		}
		return err
	}

	if err := connection.SetReadDeadline(time.Time{}); err != nil {
		errors.LogWarningInner(ctx, err, "unable to set back read deadline")
	}
	errors.LogInfo(ctx, "received request for ", request.Destination())

	inbound := session.InboundFromContext(ctx)
	if inbound == nil {
		panic("no inbound metadata")
	}
	inbound.Name = "vless"
	inbound.User = request.User
	inbound.VlessRoute = net.PortFromBytes(userSentID[6:8])

	account := request.User.Account.(*vless.MemoryAccount)

	responseAddons := &encoding.Addons{
		// Flow: requestAddons.Flow,
	}

	var input *bytes.Reader
	var rawInput *bytes.Buffer
	switch requestAddons.Flow {
	case vless.XRV:
		if account.Flow == requestAddons.Flow {
			inbound.CanSpliceCopy = 2
			switch request.Command {
			case protocol.RequestCommandUDP:
				return errors.New(requestAddons.Flow + " doesn't support UDP").AtWarning()
			case protocol.RequestCommandMux, protocol.RequestCommandRvs:
				inbound.CanSpliceCopy = 3
				fallthrough // we will break Mux connections that contain TCP requests
			case protocol.RequestCommandTCP:
				var t reflect.Type
				var p uintptr
				if commonConn, ok := connection.(*encryption.CommonConn); ok {
					if _, ok := commonConn.Conn.(*encryption.XorConn); ok || !proxy.IsRAWTransportWithoutSecurity(iConn) {
						inbound.CanSpliceCopy = 3 // full-random xorConn / non-RAW transport / another securityConn should not be penetrated
					}
					t = reflect.TypeOf(commonConn).Elem()
					p = uintptr(unsafe.Pointer(commonConn))
				} else if tlsConn, ok := iConn.(*tls.Conn); ok {
					if tlsConn.ConnectionState().Version != gotls.VersionTLS13 {
						return errors.New(`failed to use `+requestAddons.Flow+`, found outer tls version `, tlsConn.ConnectionState().Version).AtWarning()
					}
					t = reflect.TypeOf(tlsConn.Conn).Elem()
					p = uintptr(unsafe.Pointer(tlsConn.Conn))
				} else if realityConn, ok := iConn.(*reality.Conn); ok {
					t = reflect.TypeOf(realityConn.Conn).Elem()
					p = uintptr(unsafe.Pointer(realityConn.Conn))
				} else {
					return errors.New("XTLS only supports TLS and REALITY directly for now.").AtWarning()
				}
				i, _ := t.FieldByName("input")
				r, _ := t.FieldByName("rawInput")
				input = (*bytes.Reader)(unsafe.Pointer(p + i.Offset))
				rawInput = (*bytes.Buffer)(unsafe.Pointer(p + r.Offset))
			}
		} else {
			return errors.New("account " + account.ID.String() + " is not able to use the flow " + requestAddons.Flow).AtWarning()
		}
	case "":
		inbound.CanSpliceCopy = 3
		if account.Flow == vless.XRV && (request.Command == protocol.RequestCommandTCP || isMuxAndNotXUDP(request, first)) {
			return errors.New("account " + account.ID.String() + " is rejected since the client flow is empty. Note that the pure TLS proxy has certain TLS in TLS characters.").AtWarning()
		}
	default:
		return errors.New("unknown request flow " + requestAddons.Flow).AtWarning()
	}

	if request.Command != protocol.RequestCommandMux {
		ctx = log.ContextWithAccessMessage(ctx, &log.AccessMessage{
			From:   connection.RemoteAddr(),
			To:     request.Destination(),
			Status: log.AccessAccepted,
			Reason: "",
			Email:  request.User.Email,
		})
	} else if account.Flow == vless.XRV {
		ctx = session.ContextWithAllowedNetwork(ctx, net.Network_UDP)
	}

	trafficState := proxy.NewTrafficState(userSentID)
	clientReader := encoding.DecodeBodyAddons(reader, request, requestAddons)
	if requestAddons.Flow == vless.XRV {
		clientReader = proxy.NewVisionReader(clientReader, trafficState, true, ctx, connection, input, rawInput, nil)
	}

	bufferWriter := buf.NewBufferedWriter(buf.NewWriter(connection))
	if err := encoding.EncodeResponseHeader(bufferWriter, request, responseAddons); err != nil {
		return errors.New("failed to encode response header").Base(err).AtWarning()
	}
	clientWriter := encoding.EncodeBodyAddons(bufferWriter, request, requestAddons, trafficState, false, ctx, connection, nil)
	bufferWriter.SetFlushNext()

	if request.Command == protocol.RequestCommandRvs {
		r, err := h.GetReverse(account)
		if err != nil {
			return err
		}
<<<<<<< HEAD
		if dispatcher, ok := dispatcher.(*app_dispatcher.DefaultDispatcher); ok {
			return r.NewMux(ctx, dispatcher.WrapLink(ctx, &transport.Link{Reader: clientReader, Writer: clientWriter}))
		} else {
			return r.NewMux(ctx, &transport.Link{Reader: &buf.TimeoutWrapperReader{Reader: clientReader}, Writer: clientWriter})
		}
=======
		if h.wrapLink == nil {
			return errors.New("VLESS reverse must have a dispatcher that implemented routing.WrapLinkDispatcher")
		}
		return r.NewMux(ctx, h.wrapLink(ctx, &transport.Link{Reader: clientReader, Writer: clientWriter}))
>>>>>>> 9ebd6ada
	}

	if err := dispatcher.DispatchLink(ctx, request.Destination(), &transport.Link{
		Reader: clientReader,
		Writer: clientWriter},
	); err != nil {
		return errors.New("failed to dispatch request").Base(err)
	}
	return nil
}

type Reverse struct {
	tag    string
	picker *reverse.StaticMuxPicker
	client *mux.ClientManager
}

func (r *Reverse) Tag() string {
	return r.tag
}

func (r *Reverse) NewMux(ctx context.Context, link *transport.Link) error {
	muxClient, err := mux.NewClientWorker(*link, mux.ClientStrategy{})
	if err != nil {
		return errors.New("failed to create mux client worker").Base(err).AtWarning()
	}
	worker, err := reverse.NewPortalWorker(muxClient)
	if err != nil {
		return errors.New("failed to create portal worker").Base(err).AtWarning()
	}
	r.picker.AddWorker(worker)
	select {
	case <-ctx.Done():
	case <-muxClient.WaitClosed():
	}
	return nil
}

func (r *Reverse) Dispatch(ctx context.Context, link *transport.Link) {
	outbounds := session.OutboundsFromContext(ctx)
	ob := outbounds[len(outbounds)-1]
	if ob != nil {
		if ob.Target.Network == net.Network_UDP && ob.OriginalTarget.Address != nil && ob.OriginalTarget.Address != ob.Target.Address {
			link.Reader = &buf.EndpointOverrideReader{Reader: link.Reader, Dest: ob.Target.Address, OriginalDest: ob.OriginalTarget.Address}
			link.Writer = &buf.EndpointOverrideWriter{Writer: link.Writer, Dest: ob.Target.Address, OriginalDest: ob.OriginalTarget.Address}
		}
		r.client.Dispatch(session.ContextWithIsReverseMux(ctx, true), link)
	}
}

func (r *Reverse) Start() error {
	return nil
}

func (r *Reverse) Close() error {
	return nil
}

func (r *Reverse) SenderSettings() *serial.TypedMessage {
	return nil
}

func (r *Reverse) ProxySettings() *serial.TypedMessage {
	return nil
}<|MERGE_RESOLUTION|>--- conflicted
+++ resolved
@@ -12,10 +12,6 @@
 	"time"
 	"unsafe"
 
-<<<<<<< HEAD
-	app_dispatcher "github.com/xtls/xray-core/app/dispatcher"
-=======
->>>>>>> 9ebd6ada
 	"github.com/xtls/xray-core/app/reverse"
 	"github.com/xtls/xray-core/common"
 	"github.com/xtls/xray-core/common/buf"
@@ -79,10 +75,7 @@
 	validator              vless.Validator
 	decryption             *encryption.ServerInstance
 	outboundHandlerManager outbound.Manager
-<<<<<<< HEAD
-=======
 	wrapLink               func(ctx context.Context, link *transport.Link) *transport.Link
->>>>>>> 9ebd6ada
 	ctx                    context.Context
 	fallbacks              map[string]map[string]map[string]*Fallback // or nil
 	// regexps               map[string]*regexp.Regexp       // or nil
@@ -100,10 +93,7 @@
 		policyManager:          v.GetFeature(policy.ManagerType()).(policy.Manager),
 		validator:              validator,
 		outboundHandlerManager: v.GetFeature(outbound.ManagerType()).(outbound.Manager),
-<<<<<<< HEAD
-=======
 		wrapLink:               wrapLinkFunc,
->>>>>>> 9ebd6ada
 		ctx:                    ctx,
 	}
 
@@ -632,18 +622,10 @@
 		if err != nil {
 			return err
 		}
-<<<<<<< HEAD
-		if dispatcher, ok := dispatcher.(*app_dispatcher.DefaultDispatcher); ok {
-			return r.NewMux(ctx, dispatcher.WrapLink(ctx, &transport.Link{Reader: clientReader, Writer: clientWriter}))
-		} else {
-			return r.NewMux(ctx, &transport.Link{Reader: &buf.TimeoutWrapperReader{Reader: clientReader}, Writer: clientWriter})
-		}
-=======
 		if h.wrapLink == nil {
 			return errors.New("VLESS reverse must have a dispatcher that implemented routing.WrapLinkDispatcher")
 		}
 		return r.NewMux(ctx, h.wrapLink(ctx, &transport.Link{Reader: clientReader, Writer: clientWriter}))
->>>>>>> 9ebd6ada
 	}
 
 	if err := dispatcher.DispatchLink(ctx, request.Destination(), &transport.Link{
